--- conflicted
+++ resolved
@@ -18,13 +18,8 @@
 	var db *sql.DB
 	var err error
 
-<<<<<<< HEAD
-	if db, err = sql.Open("snowflake", dsn); err != nil {
-		t.Fatalf("failed to open db. %v", err)
-=======
 	if db, err = sql.Open("sigmacomputing+gosnowflake", dsn); err != nil {
 		t.Fatalf("failed to open db. %v, err: %v", dsn, err)
->>>>>>> 6b0b6993
 	}
 
 	return db
