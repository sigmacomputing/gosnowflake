// Copyright (c) 2017-2022 Snowflake Computing Inc. All rights reserved.

package gosnowflake

import (
	"bufio"
	"bytes"
	"compress/gzip"
	"context"
	"database/sql"
	"database/sql/driver"
	"encoding/base64"
	"encoding/json"
	"io"
	"net/http"
	"net/url"
	"os"
	"regexp"
	"strconv"
	"strings"
	"sync"
	"sync/atomic"
	"time"

	"github.com/apache/arrow/go/v12/arrow/ipc"
)

const (
	httpHeaderContentType      = "Content-Type"
	httpHeaderAccept           = "accept"
	httpHeaderUserAgent        = "User-Agent"
	httpHeaderServiceName      = "X-Snowflake-Service"
	httpHeaderContentLength    = "Content-Length"
	httpHeaderHost             = "Host"
	httpHeaderValueOctetStream = "application/octet-stream"
	httpHeaderContentEncoding  = "Content-Encoding"
)

const (
	statementTypeIDMulti            = int64(0x1000)
	statementTypeIDDml              = int64(0x3000)
	statementTypeIDMultiTableInsert = statementTypeIDDml + int64(0x500)
)

const (
	sessionClientSessionKeepAlive          = "client_session_keep_alive"
	sessionClientValidateDefaultParameters = "CLIENT_VALIDATE_DEFAULT_PARAMETERS"
	sessionArrayBindStageThreshold         = "client_stage_array_binding_threshold"
	serviceName                            = "service_name"
)

type resultType string

const (
	snowflakeResultType contextKey = "snowflakeResultType"
	execResultType      resultType = "exec"
	queryResultType     resultType = "query"
)

const privateLinkSuffix = "privatelink.snowflakecomputing.com"

type snowflakeConn struct {
<<<<<<< HEAD
	ctx               context.Context
	cfg               *Config
	rest              *snowflakeRestful
	restMu            sync.RWMutex // guard shutdown race
	SequenceCounter   uint64
	telemetry         *snowflakeTelemetry
	internal          InternalClient
	execRespCache     *execRespCache
	queryContextCache *queryContextCache
=======
	ctx             context.Context
	cfg             *Config
	rest            *snowflakeRestful
	restMu          sync.RWMutex // guard shutdown race
	SequenceCounter uint64
	QueryID         string
	SQLState        string
	telemetry       *snowflakeTelemetry
	internal        InternalClient
	execRespCache   *execRespCache
>>>>>>> ed1cf700
}

var (
	queryIDPattern = `[\w\-_]+`
	queryIDRegexp  = regexp.MustCompile(queryIDPattern)
)

func (sc *snowflakeConn) exec(
	ctx context.Context,
	query string,
	noResult bool,
	isInternal bool,
	describeOnly bool,
	bindings []driver.NamedValue) (
	*execResponse, error) {
	var err error
	counter := atomic.AddUint64(&sc.SequenceCounter, 1) // query sequence counter

	req := execRequest{
		SQLText:      query,
		AsyncExec:    noResult,
		Parameters:   map[string]interface{}{},
		IsInternal:   isInternal,
		DescribeOnly: describeOnly,
		SequenceID:   counter,
	}
	if key := ctx.Value(multiStatementCount); key != nil {
		req.Parameters[string(multiStatementCount)] = key
	}
	if tag := ctx.Value(queryTag); tag != nil {
		req.Parameters[string(queryTag)] = tag
	}
	logger.WithContext(ctx).Infof("parameters: %v", req.Parameters)

	// handle bindings, if required
	requestID := getOrGenerateRequestIDFromContext(ctx)
	if len(bindings) > 0 {
		if err = sc.processBindings(ctx, bindings, describeOnly, requestID, &req); err != nil {
			return nil, err
		}
	}
	logger.WithContext(ctx).Infof("bindings: %v", req.Bindings)

	// populate headers
	headers := getHeaders()
	if isFileTransfer(query) {
		headers[httpHeaderAccept] = headerContentTypeApplicationJSON
	}
	paramsMutex.Lock()
	if serviceName, ok := sc.cfg.Params[serviceName]; ok {
		headers[httpHeaderServiceName] = *serviceName
	}
	paramsMutex.Unlock()

	jsonBody, err := json.Marshal(req)
	if err != nil {
		return nil, err
	}

	data, err := sc.rest.FuncPostQuery(ctx, sc.rest, &url.Values{}, headers,
		jsonBody, sc.rest.RequestTimeout, requestID, sc.cfg)
	if err != nil {
		return data, err
	}
	code := -1
	if data.Code != "" {
		code, err = strconv.Atoi(data.Code)
		if err != nil {
			return data, err
		}
	}
	logger.WithContext(ctx).Infof("Success: %v, Code: %v", data.Success, code)
	if !data.Success {
		err = (populateErrorFields(code, data)).exceptionTelemetry(sc)
		return nil, err
	}

	sc.queryContextCache.add(data.Data.QueryContext.Entries...)

	// handle PUT/GET commands
	if isFileTransfer(query) {
		data, err = sc.processFileTransfer(ctx, data, query, isInternal)
		if err != nil {
			return nil, err
		}
	}

	logger.WithContext(ctx).Info("Exec/Query SUCCESS")
	sc.cfg.Database = data.Data.FinalDatabaseName
	sc.cfg.Schema = data.Data.FinalSchemaName
	sc.cfg.Role = data.Data.FinalRoleName
	sc.cfg.Warehouse = data.Data.FinalWarehouseName
	sc.populateSessionParameters(data.Data.Parameters)
	return data, err
}

func (sc *snowflakeConn) Begin() (driver.Tx, error) {
	return sc.BeginTx(sc.ctx, driver.TxOptions{})
}

func (sc *snowflakeConn) BeginTx(
	ctx context.Context,
	opts driver.TxOptions) (
	driver.Tx, error) {
	logger.WithContext(ctx).Info("BeginTx")
	if opts.ReadOnly {
		return nil, (&SnowflakeError{
			Number:   ErrNoReadOnlyTransaction,
			SQLState: SQLStateFeatureNotSupported,
			Message:  errMsgNoReadOnlyTransaction,
		}).exceptionTelemetry(sc)
	}
	if int(opts.Isolation) != int(sql.LevelDefault) {
		return nil, (&SnowflakeError{
			Number:   ErrNoDefaultTransactionIsolationLevel,
			SQLState: SQLStateFeatureNotSupported,
			Message:  errMsgNoDefaultTransactionIsolationLevel,
		}).exceptionTelemetry(sc)
	}
	if sc.rest == nil {
		return nil, driver.ErrBadConn
	}
	isDesc := isDescribeOnly(ctx)
	if _, err := sc.exec(ctx, "BEGIN", false, /* noResult */
		false /* isInternal */, isDesc, nil); err != nil {
		return nil, err
	}
	return &snowflakeTx{sc, ctx}, nil
}

func (sc *snowflakeConn) cleanup() {
	// must flush log buffer while the process is running.
	if sc.rest != nil && sc.rest.Client != nil {
		sc.rest.Client.CloseIdleConnections()
	}
	sc.restMu.Lock()
	defer sc.restMu.Unlock()
	sc.rest = nil
	sc.cfg = nil

	releaseExecRespCache(sc.execRespCache)
	sc.execRespCache = nil
}

func (sc *snowflakeConn) Close() (err error) {
	logger.WithContext(sc.ctx).Infoln("Close")
	sc.telemetry.sendBatch()
	sc.stopHeartBeat()
	defer sc.cleanup()

	if sc.cfg != nil && !sc.cfg.KeepSessionAlive {
		if err = sc.rest.FuncCloseSession(sc.ctx, sc.rest, sc.rest.RequestTimeout); err != nil {
			logger.Error(err)
		}
	}
	return nil
}

func (sc *snowflakeConn) PrepareContext(
	ctx context.Context,
	query string) (
	driver.Stmt, error) {
	logger.WithContext(sc.ctx).Infoln("Prepare")
	if sc.rest == nil {
		return nil, driver.ErrBadConn
	}
	stmt := &snowflakeStmt{
		sc:    sc,
		query: query,
	}
	return stmt, nil
}

func (sc *snowflakeConn) ExecContext(
	ctx context.Context,
	query string,
	args []driver.NamedValue) (
	driver.Result, error) {
	if sc.rest == nil {
		return nil, driver.ErrBadConn
	}
	noResult := isAsyncMode(ctx)
	isDesc := isDescribeOnly(ctx)
	// TODO handle isInternal
	ctx = setResultType(ctx, execResultType)
	qStart := time.Now()
	data, err := sc.exec(ctx, query, noResult, false /* isInternal */, isDesc, args)
	if err != nil {
		logger.WithContext(ctx).Infof("error: %v", err)
		if data != nil {
			code, e := strconv.Atoi(data.Code)
			if e != nil {
				return nil, e
			}
			return nil, (&SnowflakeError{
				Number:   code,
				SQLState: data.Data.SQLState,
				Message:  err.Error(),
				QueryID:  data.Data.QueryID,
			}).exceptionTelemetry(sc)
		}
		return nil, err
	}

	// if async exec, return result object right away
	if noResult {
		return data.Data.AsyncResult, nil
	}

	if isDml(data.Data.StatementTypeID) {
		// collects all values from the returned row sets
		updatedRows, err := updateRows(data.Data)
		if err != nil {
			return nil, err
		}
		logger.WithContext(ctx).Debugf("number of updated rows: %#v", updatedRows)
		rows := &snowflakeResult{
			affectedRows: updatedRows,
			insertID:     -1,
<<<<<<< HEAD
			queryID:      data.Data.QueryID,
=======
			queryID:      sc.QueryID,
>>>>>>> ed1cf700
		} // last insert id is not supported by Snowflake

		rows.monitoring = mkMonitoringFetcher(sc, sc.QueryID, time.Since(qStart))

		return rows, nil
	} else if isMultiStmt(&data.Data) {
		rows, err := sc.handleMultiExec(ctx, data.Data)
		if err != nil {
			return nil, err
		}
		rows.monitoring = mkMonitoringFetcher(sc, sc.QueryID, time.Since(qStart))

		return rows, nil
	}
	logger.Debug("DDL")
	return driver.ResultNoRows, nil
}

func (sc *snowflakeConn) QueryContext(
	ctx context.Context,
	query string,
	args []driver.NamedValue) (
	driver.Rows, error) {
	qid, err := getResumeQueryID(ctx)
	if err != nil {
		return nil, err
	}
	if qid == "" {
		return sc.queryContextInternal(ctx, query, args)
	}

	// check the query status to find out if there is a result to fetch
	_, err = sc.checkQueryStatus(ctx, qid)
	snowflakeErr, isSnowflakeError := err.(*SnowflakeError)
	if err == nil || (isSnowflakeError && snowflakeErr.Number == ErrQueryIsRunning) {
		// the query is running. Rows object will be returned from here.
		return sc.buildRowsForRunningQuery(ctx, qid)
	}
	return nil, err
}

func (sc *snowflakeConn) queryContextInternal(
	ctx context.Context,
	query string,
	args []driver.NamedValue) (
	driver.Rows, error) {
	if sc.rest == nil {
		return nil, driver.ErrBadConn
	}

	noResult := isAsyncMode(ctx)
	isDesc := isDescribeOnly(ctx)
	ctx = setResultType(ctx, queryResultType)
	qStart := time.Now()
	// TODO: handle isInternal
	data, err := sc.exec(ctx, query, noResult, false /* isInternal */, isDesc, args)
	if err != nil {
		logger.WithContext(ctx).Errorf("error: %v", err)
		if data != nil {
			code, e := strconv.Atoi(data.Code)
			if e != nil {
				return nil, e
			}
			return nil, (&SnowflakeError{
				Number:   code,
				SQLState: data.Data.SQLState,
				Message:  err.Error(),
				QueryID:  data.Data.QueryID,
			}).exceptionTelemetry(sc)
		}
		return nil, err
	}

	// if async query, return row object right away
	if noResult {
		return data.Data.AsyncRows, nil
	}

	rows := new(snowflakeRows)
	rows.sc = sc
<<<<<<< HEAD
	rows.queryID = data.Data.QueryID
=======
	rows.queryID = sc.QueryID
>>>>>>> ed1cf700
	rows.monitoring = mkMonitoringFetcher(sc, sc.QueryID, time.Since(qStart))

	if isSubmitSync(ctx) && data.Code == queryInProgressCode {
		rows.status = QueryStatusInProgress
		return rows, nil
	}
	rows.status = QueryStatusComplete

	if isMultiStmt(&data.Data) {
		// handleMultiQuery is responsible to fill rows with childResults
		if err = sc.handleMultiQuery(ctx, data.Data, rows); err != nil {
			return nil, err
		}
		if data.Data.ResultIDs == "" && rows.ChunkDownloader == nil {
			// SIG-16907: We have no results to download here.
			logger.WithContext(ctx).Errorf("Encountered empty result-ids for a multi-statement request. Query-id: %s, Query: %s", data.Data.QueryID, query)
			return nil, (&SnowflakeError{
				Number:   ErrQueryIDFormat,
				SQLState: data.Data.SQLState,
				Message:  "ExecResponse for multi-statement request had no ResultIDs",
				QueryID:  data.Data.QueryID,
			}).exceptionTelemetry(sc)
		}
	} else {
		rows.addDownloader(populateChunkDownloader(ctx, sc, data.Data))
	}

	if startErr := rows.ChunkDownloader.start(); startErr != nil {
		return nil, startErr
	}
	return rows, err
}

func (sc *snowflakeConn) Prepare(query string) (driver.Stmt, error) {
	return sc.PrepareContext(sc.ctx, query)
}

func (sc *snowflakeConn) Exec(
	query string,
	args []driver.Value) (
	driver.Result, error) {
	return sc.ExecContext(sc.ctx, query, toNamedValues(args))
}

func (sc *snowflakeConn) Query(
	query string,
	args []driver.Value) (
	driver.Rows, error) {
	return sc.QueryContext(sc.ctx, query, toNamedValues(args))
}

func (sc *snowflakeConn) Ping(ctx context.Context) error {
	logger.WithContext(ctx).Infoln("Ping")
	if sc.rest == nil {
		return driver.ErrBadConn
	}
	noResult := isAsyncMode(ctx)
	isDesc := isDescribeOnly(ctx)
	// TODO: handle isInternal
	_, err := sc.exec(ctx, "SELECT 1", noResult, false, /* isInternal */
		isDesc, []driver.NamedValue{})
	return err
}

// CheckNamedValue determines which types are handled by this driver aside from
// the instances captured by driver.Value
func (sc *snowflakeConn) CheckNamedValue(nv *driver.NamedValue) error {
<<<<<<< HEAD
	if supportedNullBind(nv) || supportedArrayBind(nv) {
		return nil
=======
	if _, ok := nv.Value.(SnowflakeDataType); ok {
		// Pass SnowflakeDataType args through without modification so that we can
		// distinguish them from arguments of type []byte
		return nil
	}
	if supported := supportedArrayBind(nv); !supported {
		return driver.ErrSkip
>>>>>>> ed1cf700
	}
	return driver.ErrSkip
}

func (sc *snowflakeConn) GetQueryStatus(
	ctx context.Context,
	queryID string) (
	*SnowflakeQueryStatus, error) {
	queryRet, err := sc.checkQueryStatus(ctx, queryID)
	if err != nil {
		return nil, err
	}
	return &SnowflakeQueryStatus{
		queryRet.SQLText,
		queryRet.StartTime,
		queryRet.EndTime,
		queryRet.ErrorCode,
		queryRet.ErrorMessage,
		queryRet.Stats.ScanBytes,
		queryRet.Stats.ProducedRows,
		queryRet.Status,
	}, nil
}

// QueryArrowStream returns batches which can be queried for their raw arrow
// ipc stream of bytes. This way consumers don't need to be using the exact
// same version of Arrow as the connection is using internally in order
// to consume Arrow data.
func (sc *snowflakeConn) QueryArrowStream(ctx context.Context, query string, bindings ...driver.NamedValue) (ArrowStreamLoader, error) {
	ctx = WithArrowBatches(context.WithValue(ctx, asyncMode, false))
	ctx = setResultType(ctx, queryResultType)
	data, err := sc.exec(ctx, query, false, false /* isinternal */, false, bindings)
	if err != nil {
		logger.WithContext(ctx).Errorf("error: %v", err)
		if data != nil {
			code, e := strconv.Atoi(data.Code)
			if e != nil {
				return nil, e
			}
			return nil, (&SnowflakeError{
				Number:   code,
				SQLState: data.Data.SQLState,
				Message:  err.Error(),
				QueryID:  data.Data.QueryID,
			}).exceptionTelemetry(sc)
		}
		return nil, err
	}

	return &snowflakeArrowStreamChunkDownloader{
		sc:          sc,
		ChunkMetas:  data.Data.Chunks,
		Total:       data.Data.Total,
		Qrmk:        data.Data.Qrmk,
		ChunkHeader: data.Data.ChunkHeaders,
		FuncGet:     getChunk,
		RowSet: rowSetType{
			RowType:      data.Data.RowType,
			JSON:         data.Data.RowSet,
			RowSetBase64: data.Data.RowSetBase64,
		},
	}, nil
}

// ArrowStreamBatch is a type describing a potentially yet-to-be-downloaded
// Arrow IPC stream. Call `GetStream` to download and retrieve an io.Reader
// that can be used with ipc.NewReader to get record batch results.
type ArrowStreamBatch struct {
	idx     int
	numrows int64
	scd     *snowflakeArrowStreamChunkDownloader
	Loc     *time.Location
	rr      io.ReadCloser
}

// NumRows returns the total number of rows that the metadata stated should
// be in this stream of record batches.
func (asb *ArrowStreamBatch) NumRows() int64 { return asb.numrows }

// gzip.Reader.Close does NOT close the underlying reader, so we
// need to wrap with wrapReader so that closing will close the
// response body (or any other reader that we want to gzip uncompress)
type wrapReader struct {
	io.Reader
	wrapped io.ReadCloser
}

func (w *wrapReader) Close() error {
	if cl, ok := w.Reader.(io.ReadCloser); ok {
		if err := cl.Close(); err != nil {
			return err
		}
	}
	return w.wrapped.Close()
}

func (asb *ArrowStreamBatch) downloadChunkStreamHelper(ctx context.Context) error {
	headers := make(map[string]string)
	if len(asb.scd.ChunkHeader) > 0 {
		logger.Debug("chunk header is provided")
		for k, v := range asb.scd.ChunkHeader {
			logger.Debugf("adding header: %v, value: %v", k, v)

			headers[k] = v
		}
	} else {
		headers[headerSseCAlgorithm] = headerSseCAes
		headers[headerSseCKey] = asb.scd.Qrmk
	}

	resp, err := asb.scd.FuncGet(ctx, asb.scd.sc, asb.scd.ChunkMetas[asb.idx].URL, headers, asb.scd.sc.rest.RequestTimeout)
	if err != nil {
		return err
	}
	logger.Debugf("response returned chunk: %v for URL: %v", asb.idx+1, asb.scd.ChunkMetas[asb.idx].URL)
	if resp.StatusCode != http.StatusOK {
		defer resp.Body.Close()
		b, err := io.ReadAll(resp.Body)
		if err != nil {
			return err
		}

		logger.Infof("HTTP: %v, URL: %v, Body: %v", resp.StatusCode, asb.scd.ChunkMetas[asb.idx].URL, b)
		logger.Infof("Header: %v", resp.Header)
		return &SnowflakeError{
			Number:      ErrFailedToGetChunk,
			SQLState:    SQLStateConnectionFailure,
			Message:     errMsgFailedToGetChunk,
			MessageArgs: []interface{}{asb.idx},
		}
	}

	defer func() {
		if asb.rr == nil {
			resp.Body.Close()
		}
	}()

	bufStream := bufio.NewReader(resp.Body)
	gzipMagic, err := bufStream.Peek(2)
	if err != nil {
		return err
	}

	if gzipMagic[0] == 0x1f && gzipMagic[1] == 0x8b {
		// detect and uncompress gzip
		bufStream0, err := gzip.NewReader(bufStream)
		if err != nil {
			return err
		}
		// gzip.Reader.Close() does NOT close the underlying
		// reader, so we need to wrap it and ensure close will
		// close the response body. Otherwise we'll leak it.
		asb.rr = &wrapReader{Reader: bufStream0, wrapped: resp.Body}
	} else {
		asb.rr = &wrapReader{Reader: bufStream, wrapped: resp.Body}
	}
	return nil
}

// GetStream returns a stream of bytes consisting of an Arrow IPC Record
// batch stream. Close should be called on the returned stream when done
// to ensure no leaked memory.
func (asb *ArrowStreamBatch) GetStream(ctx context.Context) (io.ReadCloser, error) {
	if asb.rr == nil {
		if err := asb.downloadChunkStreamHelper(ctx); err != nil {
			return nil, err
		}
	}

	return asb.rr, nil
}

// ArrowStreamLoader is a convenience interface for downloading
// Snowflake results via multiple Arrow Record Batch streams.
//
// Some queries from Snowflake do not return Arrow data regardless
// of the settings, such as "SHOW WAREHOUSES". In these cases,
// you'll find TotalRows() > 0 but GetBatches returns no batches
// and no errors. In this case, the data is accessible via JSONData
// with the actual types matching up to the metadata in RowTypes.
type ArrowStreamLoader interface {
	GetBatches() ([]ArrowStreamBatch, error)
	TotalRows() int64
	RowTypes() []execResponseRowType
	Location() *time.Location
	JSONData() [][]*string
}

type snowflakeArrowStreamChunkDownloader struct {
	sc          *snowflakeConn
	ChunkMetas  []execResponseChunk
	Total       int64
	Qrmk        string
	ChunkHeader map[string]string
	FuncGet     func(context.Context, *snowflakeConn, string, map[string]string, time.Duration) (*http.Response, error)
	RowSet      rowSetType
}

func (scd *snowflakeArrowStreamChunkDownloader) Location() *time.Location {
	if scd.sc != nil {
		return getCurrentLocation(scd.sc.cfg.Params)
	}
	return nil
}
func (scd *snowflakeArrowStreamChunkDownloader) TotalRows() int64 { return scd.Total }
func (scd *snowflakeArrowStreamChunkDownloader) RowTypes() []execResponseRowType {
	return scd.RowSet.RowType
}
func (scd *snowflakeArrowStreamChunkDownloader) JSONData() [][]*string {
	return scd.RowSet.JSON
}

// the server might have had an empty first batch, check if we can decode
// that first batch, if not we skip it.
func (scd *snowflakeArrowStreamChunkDownloader) maybeFirstBatch() []byte {
	if scd.RowSet.RowSetBase64 == "" {
		return nil
	}

	// first batch
	rowSetBytes, err := base64.StdEncoding.DecodeString(scd.RowSet.RowSetBase64)
	if err != nil {
		// match logic in buildFirstArrowChunk
		// assume there's no first chunk if we can't decode the base64 string
		return nil
	}

	// verify it's a valid ipc stream, otherwise skip it
	rr, err := ipc.NewReader(bytes.NewReader(rowSetBytes))
	if err != nil {
		return nil
	}
	rr.Release()

	return rowSetBytes
}

func (scd *snowflakeArrowStreamChunkDownloader) GetBatches() (out []ArrowStreamBatch, err error) {
	chunkMetaLen := len(scd.ChunkMetas)
	loc := scd.Location()

	out = make([]ArrowStreamBatch, chunkMetaLen, chunkMetaLen+1)
	toFill := out
	rowSetBytes := scd.maybeFirstBatch()
	// if there was no first batch in the response from the server,
	// skip it and move on. toFill == out
	// otherwise expand out by one to account for the first batch
	// and fill it in. have toFill refer to the slice of out excluding
	// the first batch.
	if len(rowSetBytes) > 0 {
		out = out[:chunkMetaLen+1]
		out[0] = ArrowStreamBatch{
			scd: scd,
			Loc: loc,
			rr:  io.NopCloser(bytes.NewReader(rowSetBytes)),
		}
		toFill = out[1:]
	}

	var totalCounted int64
	for i := range toFill {
		toFill[i] = ArrowStreamBatch{
			idx:     i,
			numrows: int64(scd.ChunkMetas[i].RowCount),
			Loc:     loc,
			scd:     scd,
		}
		totalCounted += int64(scd.ChunkMetas[i].RowCount)
	}

	if len(rowSetBytes) > 0 {
		// if we had a first batch, fill in the numrows
		out[0].numrows = scd.Total - totalCounted
	}
	return
}

func buildSnowflakeConn(ctx context.Context, config Config) (*snowflakeConn, error) {
	sc := &snowflakeConn{
		SequenceCounter:   0,
		ctx:               ctx,
		cfg:               &config,
		queryContextCache: (&queryContextCache{}).init(),
	}
	var st http.RoundTripper = SnowflakeTransport
	if sc.cfg.Transporter == nil {
		if sc.cfg.InsecureMode {
			// no revocation check with OCSP. Think twice when you want to enable this option.
			st = snowflakeInsecureTransport
		} else {
			// set OCSP fail open mode
			ocspResponseCacheLock.Lock()
			atomic.StoreUint32((*uint32)(&ocspFailOpen), uint32(sc.cfg.OCSPFailOpen))
			ocspResponseCacheLock.Unlock()
		}
	} else {
		// use the custom transport
		st = sc.cfg.Transporter
	}
	if strings.HasSuffix(sc.cfg.Host, privateLinkSuffix) {
		if err := sc.setupOCSPPrivatelink(sc.cfg.Application, sc.cfg.Host); err != nil {
			return nil, err
		}
	} else {
		if _, set := os.LookupEnv(cacheServerURLEnv); set {
			os.Unsetenv(cacheServerURLEnv)
		}
	}
	var tokenAccessor TokenAccessor
	if sc.cfg.TokenAccessor != nil {
		tokenAccessor = sc.cfg.TokenAccessor
	} else {
		tokenAccessor = getSimpleTokenAccessor()
	}
	if sc.cfg.DisableTelemetry {
		sc.telemetry = &snowflakeTelemetry{enabled: false}
	}
	if sc.cfg.ConnectionID != "" {
		sc.execRespCache = acquireExecRespCache(sc.cfg.ConnectionID)
	}

	// authenticate
	sc.rest = &snowflakeRestful{
		Host:     sc.cfg.Host,
		Port:     sc.cfg.Port,
		Protocol: sc.cfg.Protocol,
		Client: &http.Client{
			// request timeout including reading response body
			Timeout:   sc.cfg.ClientTimeout,
			Transport: st,
		},
		JWTClient: &http.Client{
			Timeout:   sc.cfg.JWTClientTimeout,
			Transport: st,
		},
		TokenAccessor:       tokenAccessor,
		LoginTimeout:        sc.cfg.LoginTimeout,
		RequestTimeout:      sc.cfg.RequestTimeout,
		FuncPost:            postRestful,
		FuncGet:             getRestful,
		FuncAuthPost:        postAuthRestful,
		FuncPostQuery:       postRestfulQuery,
		FuncPostQueryHelper: postRestfulQueryHelper,
		FuncRenewSession:    renewRestfulSession,
		FuncPostAuth:        postAuth,
		FuncCloseSession:    closeSession,
		FuncCancelQuery:     cancelQuery,
		FuncPostAuthSAML:    postAuthSAML,
		FuncPostAuthOKTA:    postAuthOKTA,
		FuncGetSSO:          getSSO,
	}

	if sc.cfg.DisableTelemetry {
		sc.telemetry = &snowflakeTelemetry{enabled: false}
	} else {
		sc.telemetry = &snowflakeTelemetry{
			flushSize: defaultFlushSize,
			sr:        sc.rest,
			mutex:     &sync.Mutex{},
			enabled:   true,
		}
	}

	return sc, nil
}

// FetchResult returns a Rows handle for a previously issued query,
// given the snowflake query-id. This functionality is not used by the
// go sql library but is exported to clients who can make use of this
// capability explicitly.
//
// See the ResultFetcher interface.
func (sc *snowflakeConn) FetchResult(ctx context.Context, qid string) (driver.Rows, error) {
	return sc.buildRowsForRunningQuery(ctx, qid)
}

// WaitForQueryCompletion waits for the result of a previously issued query,
// given the snowflake query-id. This functionality is not used by the
// go sql library but is exported to clients who can make use of this
// capability explicitly.
func (sc *snowflakeConn) WaitForQueryCompletion(ctx context.Context, qid string) error {
	return sc.blockOnQueryCompletion(ctx, qid)
}

// ResultFetcher is an interface which allows a query result to be
// fetched given the corresponding snowflake query-id.
//
// The raw gosnowflake connection implements this interface and we
// export it so that clients can access this functionality, bypassing
// the alternative which is the query it via the RESULT_SCAN table
// function.
type ResultFetcher interface {
	FetchResult(ctx context.Context, qid string) (driver.Rows, error)
	WaitForQueryCompletion(ctx context.Context, qid string) error
}

// MonitoringResultFetcher is an interface which allows to fetch monitoringResult
// with snowflake connection and query-id.
type MonitoringResultFetcher interface {
	FetchMonitoringResult(queryID string, runtime time.Duration) (*monitoringResult, error)
}

// FetchMonitoringResult returns a monitoringResult object
// Multiplex can call monitoringResult.Monitoring() to get the QueryMonitoringData
func (sc *snowflakeConn) FetchMonitoringResult(queryID string, runtime time.Duration) (*monitoringResult, error) {
	if sc.rest == nil {
		return nil, driver.ErrBadConn
	}

	// set the fake runtime just to bypass fast query
	monitoringResult := mkMonitoringFetcher(sc, queryID, runtime)
	return monitoringResult, nil
}

// QuerySubmitter is an interface that allows executing a query synchronously
// while only fetching the result if the query completes within 45 seconds.
type QuerySubmitter interface {
	SubmitQuerySync(ctx context.Context, query string) (SnowflakeResult, error)
}

// SubmitQuerySync submits the given query for execution, and waits synchronously
// for up to 45 seconds.
// If the query complete within that duration, the SnowflakeResult is marked as complete,
// and the results can be fetched via the GetArrowBatches() method.
// Otherwise, the caller can use the provided query ID to fetch the query's results
// asynchronously. The caller must fetch the results of a query that is still running
// within 300 seconds, otherwise the query will be aborted.
func (sc *snowflakeConn) SubmitQuerySync(
	ctx context.Context,
	query string,
	args ...driver.NamedValue,
) (SnowflakeResult, error) {
	rows, err := sc.queryContextInternal(WithSubmitSync(WithArrowBatches(ctx)), query, args)
	if err != nil {
		return nil, err
	}

	return rows.(*snowflakeRows), nil
}

// TokenGetter is an interface that can be used to get the current tokens and session
// ID from a Snowflake connection. This returns the following values:
//   - token: The temporary credential used to authenticate requests to Snowflake's API.
//     This is valid for one hour.
//   - masterToken: Used to refresh the auth token above. Valid for four hours.
//   - sessionID: The ID of the Snowflake session corresponding to this connection.
type TokenGetter interface {
	GetTokens() (token string, masterToken string, sessionID int64)
}

func (sc *snowflakeConn) GetTokens() (token string, masterToken string, sessionID int64) {
	// TODO: If possible, check if the token will expire soon, and refresh it preemptively.
	return sc.rest.TokenAccessor.GetTokens()
}<|MERGE_RESOLUTION|>--- conflicted
+++ resolved
@@ -60,7 +60,6 @@
 const privateLinkSuffix = "privatelink.snowflakecomputing.com"
 
 type snowflakeConn struct {
-<<<<<<< HEAD
 	ctx               context.Context
 	cfg               *Config
 	rest              *snowflakeRestful
@@ -70,18 +69,6 @@
 	internal          InternalClient
 	execRespCache     *execRespCache
 	queryContextCache *queryContextCache
-=======
-	ctx             context.Context
-	cfg             *Config
-	rest            *snowflakeRestful
-	restMu          sync.RWMutex // guard shutdown race
-	SequenceCounter uint64
-	QueryID         string
-	SQLState        string
-	telemetry       *snowflakeTelemetry
-	internal        InternalClient
-	execRespCache   *execRespCache
->>>>>>> ed1cf700
 }
 
 var (
@@ -301,11 +288,7 @@
 		rows := &snowflakeResult{
 			affectedRows: updatedRows,
 			insertID:     -1,
-<<<<<<< HEAD
 			queryID:      data.Data.QueryID,
-=======
-			queryID:      sc.QueryID,
->>>>>>> ed1cf700
 		} // last insert id is not supported by Snowflake
 
 		rows.monitoring = mkMonitoringFetcher(sc, sc.QueryID, time.Since(qStart))
@@ -386,11 +369,7 @@
 
 	rows := new(snowflakeRows)
 	rows.sc = sc
-<<<<<<< HEAD
 	rows.queryID = data.Data.QueryID
-=======
-	rows.queryID = sc.QueryID
->>>>>>> ed1cf700
 	rows.monitoring = mkMonitoringFetcher(sc, sc.QueryID, time.Since(qStart))
 
 	if isSubmitSync(ctx) && data.Code == queryInProgressCode {
@@ -458,10 +437,9 @@
 // CheckNamedValue determines which types are handled by this driver aside from
 // the instances captured by driver.Value
 func (sc *snowflakeConn) CheckNamedValue(nv *driver.NamedValue) error {
-<<<<<<< HEAD
 	if supportedNullBind(nv) || supportedArrayBind(nv) {
 		return nil
-=======
+  }
 	if _, ok := nv.Value.(SnowflakeDataType); ok {
 		// Pass SnowflakeDataType args through without modification so that we can
 		// distinguish them from arguments of type []byte
@@ -469,7 +447,6 @@
 	}
 	if supported := supportedArrayBind(nv); !supported {
 		return driver.ErrSkip
->>>>>>> ed1cf700
 	}
 	return driver.ErrSkip
 }
