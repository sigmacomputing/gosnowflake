// Copyright (c) 2017-2022 Snowflake Computing Inc. All rights reserved.

package gosnowflake

import (
	"bufio"
	"bytes"
	"compress/gzip"
	"context"
	"database/sql"
	"database/sql/driver"
	"encoding/base64"
	"encoding/json"
	"io"
	"net/http"
	"net/url"
	"os"
	"regexp"
	"strconv"
	"strings"
	"sync"
	"sync/atomic"
	"time"

	"github.com/apache/arrow/go/v12/arrow/ipc"
)

const (
	httpHeaderContentType      = "Content-Type"
	httpHeaderAccept           = "accept"
	httpHeaderUserAgent        = "User-Agent"
	httpHeaderServiceName      = "X-Snowflake-Service"
	httpHeaderContentLength    = "Content-Length"
	httpHeaderHost             = "Host"
	httpHeaderValueOctetStream = "application/octet-stream"
	httpHeaderContentEncoding  = "Content-Encoding"
)

const (
	statementTypeIDMulti            = int64(0x1000)
	statementTypeIDDml              = int64(0x3000)
	statementTypeIDMultiTableInsert = statementTypeIDDml + int64(0x500)
)

const (
	sessionClientSessionKeepAlive          = "client_session_keep_alive"
	sessionClientValidateDefaultParameters = "CLIENT_VALIDATE_DEFAULT_PARAMETERS"
	sessionArrayBindStageThreshold         = "client_stage_array_binding_threshold"
	serviceName                            = "service_name"
)

type resultType string

const (
	snowflakeResultType contextKey = "snowflakeResultType"
	execResultType      resultType = "exec"
	queryResultType     resultType = "query"
)

const privateLinkSuffix = "privatelink.snowflakecomputing.com"

type snowflakeConn struct {
	ctx             context.Context
	cfg             *Config
	rest            *snowflakeRestful
<<<<<<< HEAD
	restMu          sync.RWMutex
=======
	restMu          sync.RWMutex // guard shutdown race
>>>>>>> 87f546a1
	SequenceCounter uint64
	QueryID         string
	SQLState        string
	telemetry       *snowflakeTelemetry
	internal        InternalClient
	execRespCache   *execRespCache
}

var (
	queryIDPattern = `[\w\-_]+`
	queryIDRegexp  = regexp.MustCompile(queryIDPattern)
)

func (sc *snowflakeConn) exec(
	ctx context.Context,
	query string,
	noResult bool,
	isInternal bool,
	describeOnly bool,
	bindings []driver.NamedValue) (
	*execResponse, error) {
	var err error
	counter := atomic.AddUint64(&sc.SequenceCounter, 1) // query sequence counter

	req := execRequest{
		SQLText:      query,
		AsyncExec:    noResult,
		Parameters:   map[string]interface{}{},
		IsInternal:   isInternal,
		DescribeOnly: describeOnly,
		SequenceID:   counter,
	}
	if key := ctx.Value(multiStatementCount); key != nil {
		req.Parameters[string(multiStatementCount)] = key
	}
	if tag := ctx.Value(queryTag); tag != nil {
		req.Parameters[string(queryTag)] = tag
	}
	logger.WithContext(ctx).Infof("parameters: %v", req.Parameters)

	// handle bindings, if required
	requestID := getOrGenerateRequestIDFromContext(ctx)
	if len(bindings) > 0 {
		if err = sc.processBindings(ctx, bindings, describeOnly, requestID, &req); err != nil {
			return nil, err
		}
	}
	logger.WithContext(ctx).Infof("bindings: %v", req.Bindings)

	// populate headers
	headers := getHeaders()
	if isFileTransfer(query) {
		headers[httpHeaderAccept] = headerContentTypeApplicationJSON
	}
	paramsMutex.Lock()
	if serviceName, ok := sc.cfg.Params[serviceName]; ok {
		headers[httpHeaderServiceName] = *serviceName
	}
	paramsMutex.Unlock()

	jsonBody, err := json.Marshal(req)
	if err != nil {
		return nil, err
	}

	data, err := sc.rest.FuncPostQuery(ctx, sc.rest, &url.Values{}, headers,
		jsonBody, sc.rest.RequestTimeout, requestID, sc.cfg)
	if err != nil {
		return data, err
	}
	code := -1
	if data.Code != "" {
		code, err = strconv.Atoi(data.Code)
		if err != nil {
			return data, err
		}
	}
	logger.WithContext(ctx).Infof("Success: %v, Code: %v", data.Success, code)
	if !data.Success {
		err = (populateErrorFields(code, data)).exceptionTelemetry(sc)
		return nil, err
	}

	sc.queryContextCache.add(data.Data.QueryContext.Entries...)

	// handle PUT/GET commands
	if isFileTransfer(query) {
		data, err = sc.processFileTransfer(ctx, data, query, isInternal)
		if err != nil {
			return nil, err
		}
	}

	logger.WithContext(ctx).Info("Exec/Query SUCCESS")
	sc.cfg.Database = data.Data.FinalDatabaseName
	sc.cfg.Schema = data.Data.FinalSchemaName
	sc.cfg.Role = data.Data.FinalRoleName
	sc.cfg.Warehouse = data.Data.FinalWarehouseName
	sc.populateSessionParameters(data.Data.Parameters)
	return data, err
}

func (sc *snowflakeConn) Begin() (driver.Tx, error) {
	return sc.BeginTx(sc.ctx, driver.TxOptions{})
}

func (sc *snowflakeConn) BeginTx(
	ctx context.Context,
	opts driver.TxOptions) (
	driver.Tx, error) {
	logger.WithContext(ctx).Info("BeginTx")
	if opts.ReadOnly {
		return nil, (&SnowflakeError{
			Number:   ErrNoReadOnlyTransaction,
			SQLState: SQLStateFeatureNotSupported,
			Message:  errMsgNoReadOnlyTransaction,
		}).exceptionTelemetry(sc)
	}
	if int(opts.Isolation) != int(sql.LevelDefault) {
		return nil, (&SnowflakeError{
			Number:   ErrNoDefaultTransactionIsolationLevel,
			SQLState: SQLStateFeatureNotSupported,
			Message:  errMsgNoDefaultTransactionIsolationLevel,
		}).exceptionTelemetry(sc)
	}
	if sc.rest == nil {
		return nil, driver.ErrBadConn
	}
	isDesc := isDescribeOnly(ctx)
	if _, err := sc.exec(ctx, "BEGIN", false, /* noResult */
		false /* isInternal */, isDesc, nil); err != nil {
		return nil, err
	}
	return &snowflakeTx{sc, ctx}, nil
}

func (sc *snowflakeConn) cleanup() {
	// must flush log buffer while the process is running.
	if sc.rest != nil && sc.rest.Client != nil {
		sc.rest.Client.CloseIdleConnections()
	}
	sc.restMu.Lock()
	defer sc.restMu.Unlock()
	sc.rest = nil
	sc.cfg = nil

	releaseExecRespCache(sc.execRespCache)
	sc.execRespCache = nil
}

func (sc *snowflakeConn) Close() (err error) {
	logger.WithContext(sc.ctx).Infoln("Close")
	sc.telemetry.sendBatch()
	sc.stopHeartBeat()
	defer sc.cleanup()

	if sc.cfg != nil && !sc.cfg.KeepSessionAlive {
		if err = sc.rest.FuncCloseSession(sc.ctx, sc.rest, sc.rest.RequestTimeout); err != nil {
			logger.Error(err)
		}
	}
	return nil
}

func (sc *snowflakeConn) PrepareContext(
	ctx context.Context,
	query string) (
	driver.Stmt, error) {
	logger.WithContext(sc.ctx).Infoln("Prepare")
	if sc.rest == nil {
		return nil, driver.ErrBadConn
	}
	stmt := &snowflakeStmt{
		sc:    sc,
		query: query,
	}
	return stmt, nil
}

func (sc *snowflakeConn) ExecContext(
	ctx context.Context,
	query string,
	args []driver.NamedValue) (
	driver.Result, error) {
	if sc.rest == nil {
		return nil, driver.ErrBadConn
	}
	noResult := isAsyncMode(ctx)
	isDesc := isDescribeOnly(ctx)
	// TODO handle isInternal
	ctx = setResultType(ctx, execResultType)
	qStart := time.Now()
	data, err := sc.exec(ctx, query, noResult, false /* isInternal */, isDesc, args)
	if err != nil {
		logger.WithContext(ctx).Infof("error: %v", err)
		if data != nil {
			code, e := strconv.Atoi(data.Code)
			if e != nil {
				return nil, e
			}
			return nil, (&SnowflakeError{
				Number:   code,
				SQLState: data.Data.SQLState,
				Message:  err.Error(),
				QueryID:  data.Data.QueryID,
			}).exceptionTelemetry(sc)
		}
		return nil, err
	}

	// if async exec, return result object right away
	if noResult {
		return data.Data.AsyncResult, nil
	}

	if isDml(data.Data.StatementTypeID) {
		// collects all values from the returned row sets
		updatedRows, err := updateRows(data.Data)
		if err != nil {
			return nil, err
		}
		logger.WithContext(ctx).Debugf("number of updated rows: %#v", updatedRows)
		rows := &snowflakeResult{
			affectedRows: updatedRows,
			insertID:     -1,
<<<<<<< HEAD
			queryID:      data.Data.QueryID,
		} // last insert id is not supported by Snowflake

		rows.monitoring = mkMonitoringFetcher(sc, data.Data.QueryID, time.Since(qStart))
=======
			queryID:      sc.QueryID,
		} // last insert id is not supported by Snowflake

		rows.monitoring = mkMonitoringFetcher(sc, sc.QueryID, time.Since(qStart))
>>>>>>> 87f546a1

		return rows, nil
	} else if isMultiStmt(&data.Data) {
		rows, err := sc.handleMultiExec(ctx, data.Data)
		if err != nil {
			return nil, err
		}
		rows.monitoring = mkMonitoringFetcher(sc, sc.QueryID, time.Since(qStart))

		return rows, nil
	}
	logger.Debug("DDL")
	return driver.ResultNoRows, nil
}

func (sc *snowflakeConn) QueryContext(
	ctx context.Context,
	query string,
	args []driver.NamedValue) (
	driver.Rows, error) {
	qid, err := getResumeQueryID(ctx)
	if err != nil {
		return nil, err
	}
	if qid == "" {
		return sc.queryContextInternal(ctx, query, args)
	}

	// check the query status to find out if there is a result to fetch
	_, err = sc.checkQueryStatus(ctx, qid)
	snowflakeErr, isSnowflakeError := err.(*SnowflakeError)
	if err == nil || (isSnowflakeError && snowflakeErr.Number == ErrQueryIsRunning) {
		// the query is running. Rows object will be returned from here.
		return sc.buildRowsForRunningQuery(ctx, qid)
	}
	return nil, err
}

func (sc *snowflakeConn) queryContextInternal(
	ctx context.Context,
	query string,
	args []driver.NamedValue) (
	driver.Rows, error) {
	if sc.rest == nil {
		return nil, driver.ErrBadConn
	}

	noResult := isAsyncMode(ctx)
	isDesc := isDescribeOnly(ctx)
	ctx = setResultType(ctx, queryResultType)
	qStart := time.Now()
	// TODO: handle isInternal
	data, err := sc.exec(ctx, query, noResult, false /* isInternal */, isDesc, args)
	if err != nil {
		logger.WithContext(ctx).Errorf("error: %v", err)
		if data != nil {
			code, e := strconv.Atoi(data.Code)
			if e != nil {
				return nil, e
			}
			return nil, (&SnowflakeError{
				Number:   code,
				SQLState: data.Data.SQLState,
				Message:  err.Error(),
				QueryID:  data.Data.QueryID,
			}).exceptionTelemetry(sc)
		}
		return nil, err
	}

	// if async query, return row object right away
	if noResult {
		return data.Data.AsyncRows, nil
	}

	rows := new(snowflakeRows)
	rows.sc = sc
<<<<<<< HEAD
	rows.queryID = data.Data.QueryID
	rows.monitoring = mkMonitoringFetcher(sc, data.Data.QueryID, time.Since(qStart))
=======
	rows.queryID = sc.QueryID
	rows.monitoring = mkMonitoringFetcher(sc, sc.QueryID, time.Since(qStart))
>>>>>>> 87f546a1

	if isSubmitSync(ctx) && data.Code == queryInProgressCode {
		rows.status = QueryStatusInProgress
		return rows, nil
	}
	rows.status = QueryStatusComplete

	if isMultiStmt(&data.Data) {
		// handleMultiQuery is responsible to fill rows with childResults
		if err = sc.handleMultiQuery(ctx, data.Data, rows); err != nil {
			return nil, err
		}
		if data.Data.ResultIDs == "" && rows.ChunkDownloader == nil {
			// SIG-16907: We have no results to download here.
			logger.WithContext(ctx).Errorf("Encountered empty result-ids for a multi-statement request. Query-id: %s, Query: %s", data.Data.QueryID, query)
			return nil, (&SnowflakeError{
				Number:   ErrQueryIDFormat,
				SQLState: data.Data.SQLState,
				Message:  "ExecResponse for multi-statement request had no ResultIDs",
				QueryID:  data.Data.QueryID,
			}).exceptionTelemetry(sc)
		}
	} else {
		rows.addDownloader(populateChunkDownloader(ctx, sc, data.Data))
	}

	if startErr := rows.ChunkDownloader.start(); startErr != nil {
		return nil, startErr
	}
	return rows, err
}

func (sc *snowflakeConn) Prepare(query string) (driver.Stmt, error) {
	return sc.PrepareContext(sc.ctx, query)
}

func (sc *snowflakeConn) Exec(
	query string,
	args []driver.Value) (
	driver.Result, error) {
	return sc.ExecContext(sc.ctx, query, toNamedValues(args))
}

func (sc *snowflakeConn) Query(
	query string,
	args []driver.Value) (
	driver.Rows, error) {
	return sc.QueryContext(sc.ctx, query, toNamedValues(args))
}

func (sc *snowflakeConn) Ping(ctx context.Context) error {
	logger.WithContext(ctx).Infoln("Ping")
	if sc.rest == nil {
		return driver.ErrBadConn
	}
	noResult := isAsyncMode(ctx)
	isDesc := isDescribeOnly(ctx)
	// TODO: handle isInternal
	_, err := sc.exec(ctx, "SELECT 1", noResult, false, /* isInternal */
		isDesc, []driver.NamedValue{})
	return err
}

// CheckNamedValue determines which types are handled by this driver aside from
// the instances captured by driver.Value
func (sc *snowflakeConn) CheckNamedValue(nv *driver.NamedValue) error {
	if _, ok := nv.Value.(SnowflakeDataType); ok {
		// Pass SnowflakeDataType args through without modification so that we can
		// distinguish them from arguments of type []byte
		return nil
<<<<<<< HEAD
=======
	}
	if supported := supportedArrayBind(nv); !supported {
		return driver.ErrSkip
>>>>>>> 87f546a1
	}
	if supportedNullBind(nv) || supportedArrayBind(nv) {
		return nil
	}
	return driver.ErrSkip
}

func (sc *snowflakeConn) GetQueryStatus(
	ctx context.Context,
	queryID string) (
	*SnowflakeQueryStatus, error) {
	queryRet, err := sc.checkQueryStatus(ctx, queryID)
	if err != nil {
		return nil, err
	}
	return &SnowflakeQueryStatus{
		queryRet.SQLText,
		queryRet.StartTime,
		queryRet.EndTime,
		queryRet.ErrorCode,
		queryRet.ErrorMessage,
		queryRet.Stats.ScanBytes,
		queryRet.Stats.ProducedRows,
		queryRet.Status,
	}, nil
}

// QueryArrowStream returns batches which can be queried for their raw arrow
// ipc stream of bytes. This way consumers don't need to be using the exact
// same version of Arrow as the connection is using internally in order
// to consume Arrow data.
func (sc *snowflakeConn) QueryArrowStream(ctx context.Context, query string, bindings ...driver.NamedValue) (ArrowStreamLoader, error) {
	ctx = WithArrowBatches(context.WithValue(ctx, asyncMode, false))
	ctx = setResultType(ctx, queryResultType)
	data, err := sc.exec(ctx, query, false, false /* isinternal */, false, bindings)
	if err != nil {
		logger.WithContext(ctx).Errorf("error: %v", err)
		if data != nil {
			code, e := strconv.Atoi(data.Code)
			if e != nil {
				return nil, e
			}
			return nil, (&SnowflakeError{
				Number:   code,
				SQLState: data.Data.SQLState,
				Message:  err.Error(),
				QueryID:  data.Data.QueryID,
			}).exceptionTelemetry(sc)
		}
		return nil, err
	}

	return &snowflakeArrowStreamChunkDownloader{
		sc:          sc,
		ChunkMetas:  data.Data.Chunks,
		Total:       data.Data.Total,
		Qrmk:        data.Data.Qrmk,
		ChunkHeader: data.Data.ChunkHeaders,
		FuncGet:     getChunk,
		RowSet: rowSetType{
			RowType:      data.Data.RowType,
			JSON:         data.Data.RowSet,
			RowSetBase64: data.Data.RowSetBase64,
		},
	}, nil
}

// ArrowStreamBatch is a type describing a potentially yet-to-be-downloaded
// Arrow IPC stream. Call `GetStream` to download and retrieve an io.Reader
// that can be used with ipc.NewReader to get record batch results.
type ArrowStreamBatch struct {
	idx     int
	numrows int64
	scd     *snowflakeArrowStreamChunkDownloader
	Loc     *time.Location
	rr      io.ReadCloser
}

// NumRows returns the total number of rows that the metadata stated should
// be in this stream of record batches.
func (asb *ArrowStreamBatch) NumRows() int64 { return asb.numrows }

// gzip.Reader.Close does NOT close the underlying reader, so we
// need to wrap with wrapReader so that closing will close the
// response body (or any other reader that we want to gzip uncompress)
type wrapReader struct {
	io.Reader
	wrapped io.ReadCloser
}

func (w *wrapReader) Close() error {
	if cl, ok := w.Reader.(io.ReadCloser); ok {
		if err := cl.Close(); err != nil {
			return err
		}
	}
	return w.wrapped.Close()
}

func (asb *ArrowStreamBatch) downloadChunkStreamHelper(ctx context.Context) error {
	headers := make(map[string]string)
	if len(asb.scd.ChunkHeader) > 0 {
		logger.Debug("chunk header is provided")
		for k, v := range asb.scd.ChunkHeader {
			logger.Debugf("adding header: %v, value: %v", k, v)

			headers[k] = v
		}
	} else {
		headers[headerSseCAlgorithm] = headerSseCAes
		headers[headerSseCKey] = asb.scd.Qrmk
	}

	resp, err := asb.scd.FuncGet(ctx, asb.scd.sc, asb.scd.ChunkMetas[asb.idx].URL, headers, asb.scd.sc.rest.RequestTimeout)
	if err != nil {
		return err
	}
	logger.Debugf("response returned chunk: %v for URL: %v", asb.idx+1, asb.scd.ChunkMetas[asb.idx].URL)
	if resp.StatusCode != http.StatusOK {
		defer resp.Body.Close()
		b, err := io.ReadAll(resp.Body)
		if err != nil {
			return err
		}

		logger.Infof("HTTP: %v, URL: %v, Body: %v", resp.StatusCode, asb.scd.ChunkMetas[asb.idx].URL, b)
		logger.Infof("Header: %v", resp.Header)
		return &SnowflakeError{
			Number:      ErrFailedToGetChunk,
			SQLState:    SQLStateConnectionFailure,
			Message:     errMsgFailedToGetChunk,
			MessageArgs: []interface{}{asb.idx},
		}
	}

	defer func() {
		if asb.rr == nil {
			resp.Body.Close()
		}
	}()

	bufStream := bufio.NewReader(resp.Body)
	gzipMagic, err := bufStream.Peek(2)
	if err != nil {
		return err
	}

	if gzipMagic[0] == 0x1f && gzipMagic[1] == 0x8b {
		// detect and uncompress gzip
		bufStream0, err := gzip.NewReader(bufStream)
		if err != nil {
			return err
		}
		// gzip.Reader.Close() does NOT close the underlying
		// reader, so we need to wrap it and ensure close will
		// close the response body. Otherwise we'll leak it.
		asb.rr = &wrapReader{Reader: bufStream0, wrapped: resp.Body}
	} else {
		asb.rr = &wrapReader{Reader: bufStream, wrapped: resp.Body}
	}
	return nil
}

// GetStream returns a stream of bytes consisting of an Arrow IPC Record
// batch stream. Close should be called on the returned stream when done
// to ensure no leaked memory.
func (asb *ArrowStreamBatch) GetStream(ctx context.Context) (io.ReadCloser, error) {
	if asb.rr == nil {
		if err := asb.downloadChunkStreamHelper(ctx); err != nil {
			return nil, err
		}
	}

	return asb.rr, nil
}

// ArrowStreamLoader is a convenience interface for downloading
// Snowflake results via multiple Arrow Record Batch streams.
//
// Some queries from Snowflake do not return Arrow data regardless
// of the settings, such as "SHOW WAREHOUSES". In these cases,
// you'll find TotalRows() > 0 but GetBatches returns no batches
// and no errors. In this case, the data is accessible via JSONData
// with the actual types matching up to the metadata in RowTypes.
type ArrowStreamLoader interface {
	GetBatches() ([]ArrowStreamBatch, error)
	TotalRows() int64
	RowTypes() []execResponseRowType
	Location() *time.Location
	JSONData() [][]*string
}

type snowflakeArrowStreamChunkDownloader struct {
	sc          *snowflakeConn
	ChunkMetas  []execResponseChunk
	Total       int64
	Qrmk        string
	ChunkHeader map[string]string
	FuncGet     func(context.Context, *snowflakeConn, string, map[string]string, time.Duration) (*http.Response, error)
	RowSet      rowSetType
}

func (scd *snowflakeArrowStreamChunkDownloader) Location() *time.Location {
	if scd.sc != nil {
		return getCurrentLocation(scd.sc.cfg.Params)
	}
	return nil
}
func (scd *snowflakeArrowStreamChunkDownloader) TotalRows() int64 { return scd.Total }
func (scd *snowflakeArrowStreamChunkDownloader) RowTypes() []execResponseRowType {
	return scd.RowSet.RowType
}
func (scd *snowflakeArrowStreamChunkDownloader) JSONData() [][]*string {
	return scd.RowSet.JSON
}

// the server might have had an empty first batch, check if we can decode
// that first batch, if not we skip it.
func (scd *snowflakeArrowStreamChunkDownloader) maybeFirstBatch() []byte {
	if scd.RowSet.RowSetBase64 == "" {
		return nil
	}

	// first batch
	rowSetBytes, err := base64.StdEncoding.DecodeString(scd.RowSet.RowSetBase64)
	if err != nil {
		// match logic in buildFirstArrowChunk
		// assume there's no first chunk if we can't decode the base64 string
		return nil
	}

	// verify it's a valid ipc stream, otherwise skip it
	rr, err := ipc.NewReader(bytes.NewReader(rowSetBytes))
	if err != nil {
		return nil
	}
	rr.Release()

	return rowSetBytes
}

func (scd *snowflakeArrowStreamChunkDownloader) GetBatches() (out []ArrowStreamBatch, err error) {
	chunkMetaLen := len(scd.ChunkMetas)
	loc := scd.Location()

	out = make([]ArrowStreamBatch, chunkMetaLen, chunkMetaLen+1)
	toFill := out
	rowSetBytes := scd.maybeFirstBatch()
	// if there was no first batch in the response from the server,
	// skip it and move on. toFill == out
	// otherwise expand out by one to account for the first batch
	// and fill it in. have toFill refer to the slice of out excluding
	// the first batch.
	if len(rowSetBytes) > 0 {
		out = out[:chunkMetaLen+1]
		out[0] = ArrowStreamBatch{
			scd: scd,
			Loc: loc,
			rr:  io.NopCloser(bytes.NewReader(rowSetBytes)),
		}
		toFill = out[1:]
	}

	var totalCounted int64
	for i := range toFill {
		toFill[i] = ArrowStreamBatch{
			idx:     i,
			numrows: int64(scd.ChunkMetas[i].RowCount),
			Loc:     loc,
			scd:     scd,
		}
		totalCounted += int64(scd.ChunkMetas[i].RowCount)
	}

	if len(rowSetBytes) > 0 {
		// if we had a first batch, fill in the numrows
		out[0].numrows = scd.Total - totalCounted
	}
	return
}

func buildSnowflakeConn(ctx context.Context, config Config) (*snowflakeConn, error) {
	sc := &snowflakeConn{
		SequenceCounter:   0,
		ctx:               ctx,
		cfg:               &config,
		queryContextCache: (&queryContextCache{}).init(),
	}
	var st http.RoundTripper = SnowflakeTransport
	if sc.cfg.Transporter == nil {
		if sc.cfg.InsecureMode {
			// no revocation check with OCSP. Think twice when you want to enable this option.
			st = snowflakeInsecureTransport
		} else {
			// set OCSP fail open mode
			ocspResponseCacheLock.Lock()
			atomic.StoreUint32((*uint32)(&ocspFailOpen), uint32(sc.cfg.OCSPFailOpen))
			ocspResponseCacheLock.Unlock()
		}
	} else {
		// use the custom transport
		st = sc.cfg.Transporter
	}
	if strings.HasSuffix(sc.cfg.Host, privateLinkSuffix) {
		if err := sc.setupOCSPPrivatelink(sc.cfg.Application, sc.cfg.Host); err != nil {
			return nil, err
		}
	} else {
		if _, set := os.LookupEnv(cacheServerURLEnv); set {
			os.Unsetenv(cacheServerURLEnv)
		}
	}
	var tokenAccessor TokenAccessor
	if sc.cfg.TokenAccessor != nil {
		tokenAccessor = sc.cfg.TokenAccessor
	} else {
		tokenAccessor = getSimpleTokenAccessor()
	}
	if sc.cfg.DisableTelemetry {
		sc.telemetry = &snowflakeTelemetry{enabled: false}
	}
	if sc.cfg.ConnectionID != "" {
		sc.execRespCache = acquireExecRespCache(sc.cfg.ConnectionID)
	}

	// authenticate
	sc.rest = &snowflakeRestful{
		Host:     sc.cfg.Host,
		Port:     sc.cfg.Port,
		Protocol: sc.cfg.Protocol,
		Client: &http.Client{
			// request timeout including reading response body
			Timeout:   sc.cfg.ClientTimeout,
			Transport: st,
		},
		JWTClient: &http.Client{
			Timeout:   sc.cfg.JWTClientTimeout,
			Transport: st,
		},
		TokenAccessor:       tokenAccessor,
		LoginTimeout:        sc.cfg.LoginTimeout,
		RequestTimeout:      sc.cfg.RequestTimeout,
		FuncPost:            postRestful,
		FuncGet:             getRestful,
		FuncAuthPost:        postAuthRestful,
		FuncPostQuery:       postRestfulQuery,
		FuncPostQueryHelper: postRestfulQueryHelper,
		FuncRenewSession:    renewRestfulSession,
		FuncPostAuth:        postAuth,
		FuncCloseSession:    closeSession,
		FuncCancelQuery:     cancelQuery,
		FuncPostAuthSAML:    postAuthSAML,
		FuncPostAuthOKTA:    postAuthOKTA,
		FuncGetSSO:          getSSO,
	}

	if sc.cfg.DisableTelemetry {
		sc.telemetry = &snowflakeTelemetry{enabled: false}
	} else {
		sc.telemetry = &snowflakeTelemetry{
			flushSize: defaultFlushSize,
			sr:        sc.rest,
			mutex:     &sync.Mutex{},
			enabled:   true,
		}
	}

	return sc, nil
}

// FetchResult returns a Rows handle for a previously issued query,
// given the snowflake query-id. This functionality is not used by the
// go sql library but is exported to clients who can make use of this
// capability explicitly.
//
// See the ResultFetcher interface.
func (sc *snowflakeConn) FetchResult(ctx context.Context, qid string) (driver.Rows, error) {
	return sc.buildRowsForRunningQuery(ctx, qid)
}

// WaitForQueryCompletion waits for the result of a previously issued query,
// given the snowflake query-id. This functionality is not used by the
// go sql library but is exported to clients who can make use of this
// capability explicitly.
func (sc *snowflakeConn) WaitForQueryCompletion(ctx context.Context, qid string) error {
	return sc.blockOnQueryCompletion(ctx, qid)
}

// ResultFetcher is an interface which allows a query result to be
// fetched given the corresponding snowflake query-id.
//
// The raw gosnowflake connection implements this interface and we
// export it so that clients can access this functionality, bypassing
// the alternative which is the query it via the RESULT_SCAN table
// function.
type ResultFetcher interface {
	FetchResult(ctx context.Context, qid string) (driver.Rows, error)
	WaitForQueryCompletion(ctx context.Context, qid string) error
}

// MonitoringResultFetcher is an interface which allows to fetch monitoringResult
// with snowflake connection and query-id.
type MonitoringResultFetcher interface {
	FetchMonitoringResult(queryID string, runtime time.Duration) (*monitoringResult, error)
}

// FetchMonitoringResult returns a monitoringResult object
// Multiplex can call monitoringResult.Monitoring() to get the QueryMonitoringData
func (sc *snowflakeConn) FetchMonitoringResult(queryID string, runtime time.Duration) (*monitoringResult, error) {
	if sc.rest == nil {
		return nil, driver.ErrBadConn
	}

	// set the fake runtime just to bypass fast query
	monitoringResult := mkMonitoringFetcher(sc, queryID, runtime)
	return monitoringResult, nil
}

// QuerySubmitter is an interface that allows executing a query synchronously
// while only fetching the result if the query completes within 45 seconds.
type QuerySubmitter interface {
	SubmitQuerySync(ctx context.Context, query string) (SnowflakeResult, error)
}

// SubmitQuerySync submits the given query for execution, and waits synchronously
// for up to 45 seconds.
// If the query complete within that duration, the SnowflakeResult is marked as complete,
// and the results can be fetched via the GetArrowBatches() method.
// Otherwise, the caller can use the provided query ID to fetch the query's results
// asynchronously. The caller must fetch the results of a query that is still running
// within 300 seconds, otherwise the query will be aborted.
func (sc *snowflakeConn) SubmitQuerySync(
	ctx context.Context,
	query string,
	args ...driver.NamedValue,
) (SnowflakeResult, error) {
	rows, err := sc.queryContextInternal(WithSubmitSync(WithArrowBatches(ctx)), query, args)
	if err != nil {
		return nil, err
	}

	return rows.(*snowflakeRows), nil
}

// TokenGetter is an interface that can be used to get the current tokens and session
// ID from a Snowflake connection. This returns the following values:
//   - token: The temporary credential used to authenticate requests to Snowflake's API.
//     This is valid for one hour.
//   - masterToken: Used to refresh the auth token above. Valid for four hours.
//   - sessionID: The ID of the Snowflake session corresponding to this connection.
type TokenGetter interface {
	GetTokens() (token string, masterToken string, sessionID int64)
}

func (sc *snowflakeConn) GetTokens() (token string, masterToken string, sessionID int64) {
	// TODO: If possible, check if the token will expire soon, and refresh it preemptively.
	return sc.rest.TokenAccessor.GetTokens()
}<|MERGE_RESOLUTION|>--- conflicted
+++ resolved
@@ -63,11 +63,7 @@
 	ctx             context.Context
 	cfg             *Config
 	rest            *snowflakeRestful
-<<<<<<< HEAD
 	restMu          sync.RWMutex
-=======
-	restMu          sync.RWMutex // guard shutdown race
->>>>>>> 87f546a1
 	SequenceCounter uint64
 	QueryID         string
 	SQLState        string
@@ -293,18 +289,10 @@
 		rows := &snowflakeResult{
 			affectedRows: updatedRows,
 			insertID:     -1,
-<<<<<<< HEAD
 			queryID:      data.Data.QueryID,
 		} // last insert id is not supported by Snowflake
 
 		rows.monitoring = mkMonitoringFetcher(sc, data.Data.QueryID, time.Since(qStart))
-=======
-			queryID:      sc.QueryID,
-		} // last insert id is not supported by Snowflake
-
-		rows.monitoring = mkMonitoringFetcher(sc, sc.QueryID, time.Since(qStart))
->>>>>>> 87f546a1
-
 		return rows, nil
 	} else if isMultiStmt(&data.Data) {
 		rows, err := sc.handleMultiExec(ctx, data.Data)
@@ -381,13 +369,8 @@
 
 	rows := new(snowflakeRows)
 	rows.sc = sc
-<<<<<<< HEAD
 	rows.queryID = data.Data.QueryID
 	rows.monitoring = mkMonitoringFetcher(sc, data.Data.QueryID, time.Since(qStart))
-=======
-	rows.queryID = sc.QueryID
-	rows.monitoring = mkMonitoringFetcher(sc, sc.QueryID, time.Since(qStart))
->>>>>>> 87f546a1
 
 	if isSubmitSync(ctx) && data.Code == queryInProgressCode {
 		rows.status = QueryStatusInProgress
@@ -454,18 +437,7 @@
 // CheckNamedValue determines which types are handled by this driver aside from
 // the instances captured by driver.Value
 func (sc *snowflakeConn) CheckNamedValue(nv *driver.NamedValue) error {
-	if _, ok := nv.Value.(SnowflakeDataType); ok {
-		// Pass SnowflakeDataType args through without modification so that we can
-		// distinguish them from arguments of type []byte
-		return nil
-<<<<<<< HEAD
-=======
-	}
-	if supported := supportedArrayBind(nv); !supported {
-		return driver.ErrSkip
->>>>>>> 87f546a1
-	}
-	if supportedNullBind(nv) || supportedArrayBind(nv) {
+	iif supportedNullBind(nv) || supportedArrayBind(nv) {
 		return nil
 	}
 	return driver.ErrSkip
