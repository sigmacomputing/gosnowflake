name: Build and Test

on:
  push:
    braches:
      - master
    tags:
      - v*
  pull_request:
    branches:
      - master
  schedule:
    - cron: "7 3 * * *"
  workflow_dispatch:
    inputs:
      logLevel:
        default: warning
        description: "Log level"
        required: true
      tags:
        description: "Test scenario tags"
<<<<<<< HEAD

concurrency:
  # older builds for the same pull request numer or branch should be cancelled
  group: ${{ github.workflow }}-${{ github.event.pull_request.number || github.ref }}
  cancel-in-progress: true
=======
>>>>>>> 87f546a1

jobs:
  build-test-linux:
    environment: gosnowflake-ci-env
    runs-on: ubuntu-latest
    strategy:
      matrix:
        # TODO(SIG-12289): re-enable tests on cloud providers other than AWS, and for v1.18
        cloud: ["AWS"]
        go: ['1.19']
    name: ${{ matrix.cloud }} Go ${{ matrix.go }} on Ubuntu
    steps:
      - uses: actions/checkout@v1
      - name: Setup go
        uses: actions/setup-go@v2
        with:
          go-version: ${{ matrix.go }}
      - name: Format, Lint
        shell: bash
        run: ./ci/build.sh
      - name: Test
        shell: bash
        env:
          PARAMETERS_SECRET: ${{ secrets.PARAMETERS_SECRET }}
          CLOUD_PROVIDER: ${{ matrix.cloud }}
        run: ./ci/test.sh<|MERGE_RESOLUTION|>--- conflicted
+++ resolved
@@ -19,14 +19,10 @@
         required: true
       tags:
         description: "Test scenario tags"
-<<<<<<< HEAD
-
 concurrency:
   # older builds for the same pull request numer or branch should be cancelled
   group: ${{ github.workflow }}-${{ github.event.pull_request.number || github.ref }}
   cancel-in-progress: true
-=======
->>>>>>> 87f546a1
 
 jobs:
   build-test-linux:
